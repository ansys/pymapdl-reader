--- conflicted
+++ resolved
@@ -102,7 +102,6 @@
         with:
           path: ./wheelhouse/*.whl
 
-<<<<<<< HEAD
 
   doc_build:
     name: Build documentation
@@ -180,12 +179,10 @@
         run: pytest -v tests/ --durations=0
 
 
-  release:
-=======
   automerge-prs:
     name: Automerge PRs (dependabot and pre-commit.ci only)
     runs-on: ubuntu-latest
-    needs: [build, doc_build]
+    needs: [testing, testing-no-graphics, doc_build]
     if: github.event_name == 'pull_request'
     permissions:
       contents: write
@@ -197,88 +194,8 @@
           approver: ${{ secrets.PYANSYS_CI_BOT_USERNAME }}
           approver-token: ${{ secrets.PYANSYS_CI_BOT_TOKEN }}
 
-  # pymapdl_tests:
-  #   name: PyMAPDL Unit Testing
-  #   runs-on: ubuntu-latest
-  #   needs: build
-  #   strategy:
-  #     matrix:
-  #       mapdl-version: ['v21.1.1', 'v21.2.1', 'v22.1.0']
-
-  #   steps:
-
-  #     - name: Checkout PyMAPDL
-  #       uses: actions/checkout@v4
-  #       with:
-  #         repository: 'pyansys/pymapdl' #checking out main. Not release
-
-  #     - name: Display structure of downloaded PyMAPDL files
-  #       run: ls -R
-
-  #     - name: Downloading artifacts
-  #       uses: actions/download-artifact@v4
-
-  #     - name: Display structure of downloaded artifact files
-  #       run: ls -R
-
-  #     - name: Setup Python
-  #       uses: actions/setup-python@v2
-  #       with:
-  #         python-version: 3.8
-
-  #     - name: Install OS packages
-  #       run: |
-  #         sudo apt update
-  #         sudo apt install libgl1-mesa-glx xvfb
-
-  #     - name: Linux pip cache
-  #       uses: actions/cache@v3
-  #       with:
-  #         path: ~/.cache/pip
-  #         key: Python-${{ runner.os }}-3.8-${{ hashFiles('setup.py') }}-${{ hashFiles('requirements_*.txt') }}
-  #         restore-keys: |
-  #           Python-${{ runner.os }}-3.8
-
-  #     - name: Test virtual framebuffer
-  #       run: |
-  #         pip install -r .ci/requirements_test_xvfb.txt
-  #         xvfb-run python .ci/display_test.py
-
-  #     - name: Install ansys-mapdl-core
-  #       run: |
-  #         python -m pip install --upgrade pip
-  #         pip install .
-  #         xvfb-run python -c "from ansys.mapdl import core as pymapdl; print(pymapdl.Report())"
-
-  #     - name: Install ansys-mapdl-reader
-  #       run: |
-  #         pip install ansys-mapdl-reader-${{ runner.os }}-3.8/*.whl
-  #         xvfb-run python -c "from ansys.mapdl import reader as pymapdl_reader; print(pymapdl_reader); print('Installation and smoke test correct')"
-
-  #     - name: Login in Github Container registry
-  #       uses: docker/login-action@v1
-  #       with:
-  #         registry: ghcr.io
-  #         username: ${{ secrets.GH_USERNAME }}
-  #         password: ${{ secrets.GITHUB_TOKEN }}
-
-  #     - name: Pull, launch, and validate MAPDL service
-  #       run: .ci/start_mapdl.sh
-  #       env:
-  #         LICENSE_SERVER: ${{ secrets.LICENSE_SERVER }}
-  #         MAPDL_IMAGE: ${{ env.DOCKER_PACKAGE }}:${{ matrix.mapdl-version }}
-
-  #     - name: Unit Testing
-  #       run: |
-  #         pip install -r requirements/requirements_tests.txt
-  #         xvfb-run pytest -v
-
-  #     - name: Display MAPDL Logs
-  #       if: always()
-  #       run: cat log.txt
-
-  Release:
->>>>>>> e47717ba
+
+  release:
     if: github.event_name == 'push' && contains(github.ref, 'refs/tags')
     needs: [doc_build, smoke-tests-mac, testing, testing-no-graphics]
     runs-on: ubuntu-latest
